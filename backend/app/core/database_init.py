--- conflicted
+++ resolved
@@ -135,10 +135,7 @@
             )
             session.add(metric)
 
-<<<<<<< HEAD
-=======
-
->>>>>>> a909ded3
+            
             # Sample call
             from app.models.call import Call, CallStatus, CallDirection
             call = Call(
@@ -154,10 +151,7 @@
                 summary="Demo call transcript summary",
             )
             session.add(call)
-<<<<<<< HEAD
-=======
 
->>>>>>> a909ded3
             
             await session.commit()
             
